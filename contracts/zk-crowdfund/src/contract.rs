--- conflicted
+++ resolved
@@ -30,17 +30,9 @@
     #[discriminant(2)]
     ThresholdCheckResult { _placeholder: u8 },
     #[discriminant(3)]
-<<<<<<< HEAD
     ConditionalTotal { _placeholder: u8 },
-=======
-    ConditionalTotal {
-        _placeholder: u8,
-    },
     #[discriminant(4)]
-    ActualTotal {
-        _placeholder: u8,
-    },
->>>>>>> 33320cd6
+    ActualTotal { _placeholder: u8 },
 }
 
 /// Campaign status
@@ -64,11 +56,11 @@
     token_address: Address,
     funding_target: u32,
     status: CampaignStatus,
-    total_raised: Option<u32>,          // Public display (only if threshold met)
+    total_raised: Option<u32>, // Public display (only if threshold met)
     num_contributors: Option<u32>,
     is_successful: bool,
     funds_withdrawn: bool,
-    balance_tracker_id: Option<SecretVarId>,    // For public display (conditional)
+    balance_tracker_id: Option<SecretVarId>, // For public display (conditional)
     withdrawal_tracker_id: Option<SecretVarId>, // For owner withdrawal (actual total)
 }
 
@@ -241,29 +233,17 @@
     }
 
     let function_shortname = ShortnameZkComputation::from_u32(ZK_THRESHOLD_CHECK_SHORTNAME);
-<<<<<<< HEAD
     let on_complete_hook = Some(ShortnameZkComputeComplete::from_u32(
         THRESHOLD_CHECK_COMPLETE_SHORTNAME,
     ));
 
-    // Create output variables metadata
-=======
-    let on_complete_hook = Some(ShortnameZkComputeComplete::from_u32(THRESHOLD_CHECK_COMPLETE_SHORTNAME));
-    
     // Create 3 output variables for privacy-preserving withdrawal
->>>>>>> 33320cd6
     let output_metadata = vec![
-        SecretVarType::ThresholdCheckResult { _placeholder: 0 },  // Always revealed
-        SecretVarType::ConditionalTotal { _placeholder: 0 },     // Public display (only if successful)
-        SecretVarType::ActualTotal { _placeholder: 0 },          // Private withdrawal (always available to owner)
+        SecretVarType::ThresholdCheckResult { _placeholder: 0 }, // Always revealed
+        SecretVarType::ConditionalTotal { _placeholder: 0 }, // Public display (only if successful)
+        SecretVarType::ActualTotal { _placeholder: 0 }, // Private withdrawal (always available to owner)
     ];
-<<<<<<< HEAD
-
-    // UPDATED: Pass funding_target as public input to ZK computation
-    // Use u32 directly since it implements ReadWriteState
-=======
-    
->>>>>>> 33320cd6
+
     let input_arguments = vec![state.funding_target];
 
     let computation_change = ZkStateChange::start_computation_with_inputs(
@@ -284,24 +264,14 @@
     _zk_state: ZkState<SecretVarType>,
     output_variables: Vec<SecretVarId>,
 ) -> (ContractState, Vec<EventGroup>, Vec<ZkStateChange>) {
-<<<<<<< HEAD
-    if output_variables.len() >= 2 {
-        // output_variables[0] = ThresholdCheckResult (1 if met, 0 if not)
-        // output_variables[1] = ConditionalTotal (total if met, 0 if not)
-
-        state.balance_tracker_id = Some(output_variables[1]);
-
-=======
-    
     if output_variables.len() >= 3 {
         // output_variables[0] = ThresholdCheckResult (1 if met, 0 if not)
         // output_variables[1] = ConditionalTotal (total if met, 0 if not) - for public display
         // output_variables[2] = ActualTotal (always real total) - for owner withdrawal
-        
-        state.balance_tracker_id = Some(output_variables[1]);    // Public display
+
+        state.balance_tracker_id = Some(output_variables[1]); // Public display
         state.withdrawal_tracker_id = Some(output_variables[2]); // Private withdrawal
-        
->>>>>>> 33320cd6
+
         // Always reveal the threshold result (whether target was met)
         (
             state,
@@ -331,12 +301,8 @@
     }
 
     let opened_variable = zk_state.get_variable(opened_variables[0]).unwrap();
-<<<<<<< HEAD
-
-=======
     let variable_id = opened_variables[0];
-    
->>>>>>> 33320cd6
+
     if matches!(state.status, CampaignStatus::Computing {}) {
         // First revelation: threshold check result
         if let Some(threshold_data) = &opened_variable.data {
@@ -349,13 +315,8 @@
                 if threshold_met == 1 {
                     // Threshold was met - campaign successful
                     state.is_successful = true;
-<<<<<<< HEAD
-
-                    // Reveal the total amount since threshold was met
-=======
-                    
+
                     // Reveal the conditional total for public display
->>>>>>> 33320cd6
                     if let Some(balance_tracker_id) = state.balance_tracker_id {
                         return (
                             state,
@@ -375,38 +336,7 @@
 
         return (state, vec![], vec![]);
     }
-<<<<<<< HEAD
-
-    if matches!(state.status, CampaignStatus::Completed {}) && state.is_successful {
-        // Handle both total revelation AND withdrawal in the same block
-        if let Some(total_data) = &opened_variable.data {
-            if total_data.len() >= 4 {
-                let total_bytes: [u8; 4] = total_data[0..4].try_into().unwrap_or([0u8; 4]);
-                let total_amount = u32::from_le_bytes(total_bytes);
-
-                // Always set the total_raised when this variable is opened
-                state.total_raised = Some(total_amount);
-
-                // Check if this is a withdrawal request
-                if state.funds_withdrawn && total_amount > 0 {
-                    let withdraw_amount_wei = token_units_to_wei(total_amount);
-
-                    let mut event_group = EventGroup::builder();
-                    // Use correct transfer shortname
-                    event_group
-                        .call(state.token_address, Shortname::from_u32(0x01))
-                        .argument(state.owner) // to: owner
-                        .argument(withdraw_amount_wei) // amount: wei
-                        .done();
-
-                    return (state, vec![event_group.build()], vec![]);
-                }
-            }
-        }
-
-        return (state, vec![], vec![]);
-=======
-    
+
     // Check if this is the conditional total being revealed (for public display)
     if let Some(balance_tracker_id) = state.balance_tracker_id {
         if variable_id == balance_tracker_id {
@@ -414,7 +344,7 @@
                 if total_data.len() >= 4 {
                     let total_bytes: [u8; 4] = total_data[0..4].try_into().unwrap_or([0u8; 4]);
                     let total_amount = u32::from_le_bytes(total_bytes);
-                    
+
                     // Set public total (will be 0 if campaign failed, real total if successful)
                     state.total_raised = Some(total_amount);
                 }
@@ -422,30 +352,31 @@
             return (state, vec![], vec![]);
         }
     }
-    
+
     // Check if this is the actual total being revealed (for withdrawal)
     if let Some(withdrawal_tracker_id) = state.withdrawal_tracker_id {
         if variable_id == withdrawal_tracker_id && state.funds_withdrawn {
             if let Some(withdrawal_data) = &opened_variable.data {
                 if withdrawal_data.len() >= 4 {
-                    let amount_bytes: [u8; 4] = withdrawal_data[0..4].try_into().unwrap_or([0u8; 4]);
+                    let amount_bytes: [u8; 4] =
+                        withdrawal_data[0..4].try_into().unwrap_or([0u8; 4]);
                     let tokens_to_withdraw = u32::from_le_bytes(amount_bytes);
-                    
+
                     if tokens_to_withdraw > 0 {
                         let withdraw_amount_wei = token_units_to_wei(tokens_to_withdraw);
-                        
+
                         let mut event_group = EventGroup::builder();
-                        event_group.call(state.token_address, Shortname::from_u32(0x01))
+                        event_group
+                            .call(state.token_address, Shortname::from_u32(0x01))
                             .argument(state.owner)
                             .argument(withdraw_amount_wei)
                             .done();
-                        
+
                         return (state, vec![event_group.build()], vec![]);
                     }
                 }
             }
         }
->>>>>>> 33320cd6
     }
 
     (state, vec![], vec![])
@@ -458,7 +389,6 @@
     mut state: ContractState,
     _zk_state: ZkState<SecretVarType>,
 ) -> (ContractState, Vec<EventGroup>, Vec<ZkStateChange>) {
-<<<<<<< HEAD
     assert_eq!(
         context.sender, state.owner,
         "Only the owner can withdraw funds"
@@ -468,41 +398,23 @@
         CampaignStatus::Completed {},
         "Campaign must be completed"
     );
-    assert!(
-        state.is_successful,
-        "Campaign must have been successful to withdraw funds"
-    );
     assert!(!state.funds_withdrawn, "Funds have already been withdrawn");
 
-    let balance_tracker_id = state
-        .balance_tracker_id
-        .expect("Balance tracker should exist after successful campaign completion");
+    // REMOVED: No longer require campaign to be successful for withdrawal
+    // Owner can withdraw even from failed campaigns (but amount stays private from public)
+
+    let withdrawal_tracker_id = state
+        .withdrawal_tracker_id
+        .expect("Withdrawal tracker should exist after campaign completion");
 
     state.funds_withdrawn = true;
 
+    // Open the actual total (private to owner, not revealed to public)
     (
         state,
         vec![],
         vec![ZkStateChange::OpenVariables {
-            variables: vec![balance_tracker_id],
+            variables: vec![withdrawal_tracker_id],
         }],
     )
-=======
-    assert_eq!(context.sender, state.owner, "Only the owner can withdraw funds");
-    assert_eq!(state.status, CampaignStatus::Completed {}, "Campaign must be completed");
-    assert!(!state.funds_withdrawn, "Funds have already been withdrawn");
-    
-    // REMOVED: No longer require campaign to be successful for withdrawal
-    // Owner can withdraw even from failed campaigns (but amount stays private from public)
-    
-    let withdrawal_tracker_id = state.withdrawal_tracker_id
-        .expect("Withdrawal tracker should exist after campaign completion");
-    
-    state.funds_withdrawn = true;
-    
-    // Open the actual total (private to owner, not revealed to public)
-    (state, vec![], vec![ZkStateChange::OpenVariables {
-        variables: vec![withdrawal_tracker_id],
-    }])
->>>>>>> 33320cd6
 }